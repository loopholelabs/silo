--- conflicted
+++ resolved
@@ -1,10 +1,6 @@
 package modules
 
 import (
-<<<<<<< HEAD
-	"fmt"
-=======
->>>>>>> 0e59ac02
 	"math/rand"
 	"sync"
 	"testing"
@@ -107,14 +103,7 @@
 	}
 
 	met := combinator.GetMetrics()
-<<<<<<< HEAD
-	fmt.Printf("Allowed %v Blocked %v Dupe %v", met.WritesAllowed, met.WritesBlocked, met.WritesDuplicate)
-
-	// assert.Equal(t, map[int]uint64{1: 1, 2: 2}, met.WritesAllowed)
-	// assert.Equal(t, map[int]uint64{1: 1, 2: 0}, met.WritesBlocked)
-=======
 
 	assert.Equal(t, uint64(numBlocks), met.WritesAllowed[2]) // All of the writes from P2P should be allowed
 	assert.Equal(t, uint64(0), met.WritesBlocked[2])         // None should be blocked
->>>>>>> 0e59ac02
 }